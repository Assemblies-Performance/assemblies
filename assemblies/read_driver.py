--- conflicted
+++ resolved
@@ -23,11 +23,7 @@
         self.reader = self.readers[reader_name]
 
     def read(self, brain: Brain):
-<<<<<<< HEAD
-        return self.reader.read( brain= brain)
-=======
         return self.reader.read(brain=brain)
->>>>>>> b6af9fbe
 
     def update_hook(self, brain: Brain):
         if hasattr(self.reader, 'update_hook'):
