--- conflicted
+++ resolved
@@ -107,16 +107,9 @@
     def project(self, area: Area, *, brain: Brain = None, iterations: Optional[int] = None) -> Assembly:
         """
         Projects an assembly into an area
-<<<<<<< HEAD
         :param brain: the brain in which the projection happens
         :param area: the area in which the new assembly is going to be created
         :returns: resulting projected assembly
-=======
-        :param brain:
-        :param area:
-        :param iterations:
-        :return: Resulting projected assembly
->>>>>>> 4094a8e2
         """
         assert isinstance(area, Area), "Project target must be an Area"
         projected_assembly: Assembly = Assembly([self], area, appears_in=self.appears_in)
@@ -130,12 +123,7 @@
             # CURRENT TEMPORARY BOOTSTRAPPING LINE
             brain.connectome._winners[self.area] = set(neurons)
 
-<<<<<<< HEAD
-            # this improves performance
-            brain.next_round({self.area: [area]}, replace=True, iterations=brain.t)
-=======
             brain.next_round({self.area: [area]}, replace=True, iterations=iterations or brain.repeat)
->>>>>>> 4094a8e2
 
             projected_assembly._update_hook(brain=brain)
 
@@ -203,7 +191,6 @@
         A3 z-z B3
         :param a: first list
         :param b: second list
-
         """
         # Yonatan: It is OK to associate empty lists?
         # assert 0 not in [len(a), len(b)], "attempted to associate empty list"
